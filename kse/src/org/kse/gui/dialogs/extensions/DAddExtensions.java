/*
 * Copyright 2004 - 2013 Wayne Grant
 *           2013 - 2021 Kai Kramer
 *
 * This file is part of KeyStore Explorer.
 *
 * KeyStore Explorer is free software: you can redistribute it and/or modify
 * it under the terms of the GNU General Public License as published by
 * the Free Software Foundation, either version 3 of the License, or
 * (at your option) any later version.
 *
 * KeyStore Explorer is distributed in the hope that it will be useful,
 * but WITHOUT ANY WARRANTY; without even the implied warranty of
 * MERCHANTABILITY or FITNESS FOR A PARTICULAR PURPOSE.  See the
 * GNU General Public License for more details.
 *
 * You should have received a copy of the GNU General Public License
 * along with KeyStore Explorer.  If not, see <http://www.gnu.org/licenses/>.
 */
package org.kse.gui.dialogs.extensions;

import java.awt.BorderLayout;
import java.awt.Dialog;
import java.awt.Dimension;
import java.awt.Insets;
import java.awt.Point;
import java.awt.Toolkit;
import java.awt.event.ActionEvent;
import java.awt.event.KeyAdapter;
import java.awt.event.KeyEvent;
import java.awt.event.MouseAdapter;
import java.awt.event.MouseEvent;
import java.awt.event.WindowAdapter;
import java.awt.event.WindowEvent;
import java.io.File;
import java.io.FileInputStream;
import java.io.FileNotFoundException;
import java.io.FileOutputStream;
import java.io.IOException;
import java.math.BigInteger;
import java.security.KeyPair;
import java.security.PublicKey;
import java.text.MessageFormat;
import java.util.ResourceBundle;

import javax.swing.AbstractAction;
import javax.swing.Box;
import javax.swing.BoxLayout;
import javax.swing.ImageIcon;
import javax.swing.JButton;
import javax.swing.JComponent;
import javax.swing.JDialog;
import javax.swing.JFileChooser;
import javax.swing.JFrame;
import javax.swing.JOptionPane;
import javax.swing.JPanel;
import javax.swing.JScrollPane;
import javax.swing.KeyStroke;
import javax.swing.ListSelectionModel;
import javax.swing.ScrollPaneConstants;
import javax.swing.border.CompoundBorder;
import javax.swing.border.EmptyBorder;
import javax.swing.border.EtchedBorder;
import javax.swing.table.TableColumn;
import javax.swing.table.TableRowSorter;

import org.bouncycastle.asn1.ASN1Encoding;
import org.bouncycastle.asn1.ASN1ObjectIdentifier;
import org.bouncycastle.asn1.ASN1OctetString;
import org.bouncycastle.asn1.DERNull;
import org.bouncycastle.asn1.DEROctetString;
import org.bouncycastle.asn1.x500.X500Name;
import org.bouncycastle.asn1.x509.GeneralName;
import org.bouncycastle.asn1.x509.GeneralNames;
import org.bouncycastle.jce.provider.BouncyCastleProvider;
import org.bouncycastle.util.Arrays;
import org.kse.crypto.keypair.KeyPairType;
import org.kse.crypto.keypair.KeyPairUtil;
import org.kse.crypto.x509.GeneralNameUtil;
import org.kse.crypto.x509.X509Ext;
import org.kse.crypto.x509.X509ExtensionSet;
import org.kse.crypto.x509.X509ExtensionSetLoadException;
import org.kse.crypto.x509.X509ExtensionSetUpdater;
import org.kse.crypto.x509.X509ExtensionType;
import org.kse.gui.CurrentDirectory;
import org.kse.gui.CursorUtil;
import org.kse.gui.FileChooserFactory;
import org.kse.gui.JEscDialog;
import org.kse.gui.JKseTable;
import org.kse.gui.PlatformUtil;
import org.kse.gui.error.DError;
import org.kse.utilities.DialogViewer;
import org.kse.utilities.oid.ObjectIdComparator;
import org.kse.utilities.os.OperatingSystem;

/**
 * Allows selection of X.509 Extensions to add to a certificate.
 *
 */
public class DAddExtensions extends JEscDialog {
	private static final long serialVersionUID = 1L;

	private static ResourceBundle res = ResourceBundle
			.getBundle("org/kse/gui/dialogs/extensions/resources");

	private static final String CANCEL_KEY = "CANCEL_KEY";

	private JPanel jpExtensions;
	private JPanel jpExtensionButtons;
	private JButton jbAdd;
	private JButton jbEdit;
	private JButton jbToggleCriticality;
	private JButton jbRemove;
	private JScrollPane jspExtensionsTable;
	private JKseTable jtExtensions;
	private JPanel jpLoadSaveTemplate;
	private JButton jbSelectStandardTemplate;
	private JButton jbLoadTemplate;
	private JButton jbSaveTemplate;
	private JPanel jpButtons;
	private JButton jbOK;
	private JButton jbCancel;

	private X509ExtensionSet extensions = new X509ExtensionSet();
	private PublicKey issuerPublicKey;
	private X500Name issuerCertName;
	private BigInteger issuerCertSerialNumber;
	private PublicKey subjectPublicKey;
	private X500Name subjectCertName;

	/**
	 * Creates a new DAddExtensions dialog.
	 *
	 * @param parent Parent frame
	 * @param title The dialog title
	 * @param extensions Extensions to add to
	 * @param issuerPublicKey Authority public key
	 * @param issuerCertName Authority certificate name
	 * @param issuerCertSerialNumber Authority certificate serial number
	 * @param subjectPublicKey Subject public key
	 * @param subjectCertName Subject DN
	 */
	public DAddExtensions(JFrame parent, String title, X509ExtensionSet extensions, PublicKey issuerPublicKey,
			X500Name issuerCertName, BigInteger issuerCertSerialNumber, PublicKey subjectPublicKey,
			X500Name subjectCertName) {

		super(parent, Dialog.ModalityType.DOCUMENT_MODAL);
		setTitle(res.getString("DAddExtensions.Title"));
		this.extensions = extensions;
		this.issuerPublicKey = issuerPublicKey;
		this.issuerCertName = issuerCertName;
		this.issuerCertSerialNumber = issuerCertSerialNumber;
		this.subjectPublicKey = subjectPublicKey;
		this.subjectCertName = subjectCertName;
		initComponents();
	}

	/**
	 * Creates new DAddExtensions dialog.
	 *
	 * @param parent Parent dialog
	 * @param extensions Extensions to add to
	 * @param issuerPublicKey Authority public key
	 * @param issuerCertName Authority certificate name
	 * @param issuerCertSerialNumber Authority certificate serial number
	 * @param subjectPublicKey Subject public key
	 * @param subjectCertName Subject DN
	 */
	public DAddExtensions(JDialog parent, X509ExtensionSet extensions, PublicKey issuerPublicKey,
			X500Name issuerCertName, BigInteger issuerCertSerialNumber, PublicKey subjectPublicKey,
			X500Name subjectCertName) {

		super(parent, Dialog.ModalityType.DOCUMENT_MODAL);
		setTitle(res.getString("DAddExtensions.Title"));
		this.extensions = (X509ExtensionSet) extensions.clone();
		this.issuerPublicKey = issuerPublicKey;
		this.issuerCertName = issuerCertName;
		this.issuerCertSerialNumber = issuerCertSerialNumber;
		this.subjectPublicKey = subjectPublicKey;
		this.subjectCertName = subjectCertName;
		initComponents();
	}

	private void initComponents() {
		jbAdd = new JButton(new ImageIcon(Toolkit.getDefaultToolkit().createImage(
				getClass().getResource("images/add_ext.png"))));
		jbAdd.setMargin(new Insets(2, 2, 0, 0));
		jbAdd.setToolTipText(res.getString("DAddExtensions.jbAdd.tooltip"));
		jbAdd.setMnemonic(res.getString("DAddExtensions.jbAdd.mnemonic").charAt(0));

		jbAdd.addActionListener(evt -> {
			try {
				CursorUtil.setCursorBusy(DAddExtensions.this);
				addPressed();
			} finally {
				CursorUtil.setCursorFree(DAddExtensions.this);
			}
		});

		jbEdit = new JButton(new ImageIcon(Toolkit.getDefaultToolkit().createImage(
				getClass().getResource("images/edit_ext.png"))));
		jbEdit.setMargin(new Insets(2, 2, 0, 0));
		jbEdit.setToolTipText(res.getString("DAddExtensions.jbEdit.tooltip"));
		jbEdit.setMnemonic(res.getString("DAddExtensions.jbEdit.mnemonic").charAt(0));

		jbEdit.setEnabled(false);

		jbEdit.addActionListener(evt -> {
			try {
				CursorUtil.setCursorBusy(DAddExtensions.this);
				editPressed();
			} finally {
				CursorUtil.setCursorFree(DAddExtensions.this);
			}
		});

		jbToggleCriticality = new JButton(new ImageIcon(Toolkit.getDefaultToolkit().createImage(
				getClass().getResource("images/toggle_ext_crit.png"))));
		jbToggleCriticality.setMargin(new Insets(2, 2, 0, 0));
		jbToggleCriticality.setToolTipText(res.getString("DAddExtensions.jbToggleCriticality.tooltip"));
		jbToggleCriticality.setMnemonic(res.getString("DAddExtensions.jbToggleCriticality.mnemonic").charAt(0));

		jbToggleCriticality.setEnabled(false);

		jbToggleCriticality.addActionListener(evt -> {
			try {
				CursorUtil.setCursorBusy(DAddExtensions.this);
				toggleCriticalityPressed();
			} finally {
				CursorUtil.setCursorFree(DAddExtensions.this);
			}
		});

		jbRemove = new JButton(new ImageIcon(Toolkit.getDefaultToolkit().createImage(
				getClass().getResource("images/remove_ext.png"))));
		jbRemove.setMargin(new Insets(2, 2, 0, 0));
		jbRemove.setToolTipText(res.getString("DAddExtensions.jbRemove.tooltip"));
		jbRemove.setMnemonic(res.getString("DAddExtensions.jbRemove.mnemonic").charAt(0));

		jbRemove.setEnabled(false);

		jbRemove.addActionListener(evt -> {
			try {
				CursorUtil.setCursorBusy(DAddExtensions.this);
				removePressed();
			} finally {
				CursorUtil.setCursorFree(DAddExtensions.this);
			}
		});

		jpExtensionButtons = new JPanel();
		jpExtensionButtons.setLayout(new BoxLayout(jpExtensionButtons, BoxLayout.Y_AXIS));
		jpExtensionButtons.add(Box.createVerticalGlue());
		jpExtensionButtons.add(jbAdd);
		jpExtensionButtons.add(Box.createVerticalStrut(3));
		jpExtensionButtons.add(jbEdit);
		jpExtensionButtons.add(Box.createVerticalStrut(3));
		jpExtensionButtons.add(jbToggleCriticality);
		jpExtensionButtons.add(Box.createVerticalStrut(3));
		jpExtensionButtons.add(jbRemove);
		jpExtensionButtons.add(Box.createVerticalGlue());

		ExtensionsTableModel extensionsTableModel = new ExtensionsTableModel();
		jtExtensions = new JKseTable(extensionsTableModel);

		TableRowSorter<ExtensionsTableModel> sorter = new TableRowSorter<>(extensionsTableModel);
		sorter.setComparator(2, new ObjectIdComparator());
		jtExtensions.setRowSorter(sorter);

		jtExtensions.setShowGrid(false);
		jtExtensions.setRowMargin(0);
		jtExtensions.getColumnModel().setColumnMargin(0);
		jtExtensions.getTableHeader().setReorderingAllowed(false);
		jtExtensions.setAutoResizeMode(JKseTable.AUTO_RESIZE_ALL_COLUMNS);
		jtExtensions.setRowHeight(Math.max(18, jtExtensions.getRowHeight()));

		for (int i = 0; i < jtExtensions.getColumnCount(); i++) {
			TableColumn column = jtExtensions.getColumnModel().getColumn(i);
			column.setHeaderRenderer(new ExtensionsTableHeadRend(jtExtensions.getTableHeader().getDefaultRenderer()));
			column.setCellRenderer(new ExtensionsTableCellRend());
		}

		TableColumn criticalCol = jtExtensions.getColumnModel().getColumn(0);
		criticalCol.setResizable(false);
		criticalCol.setMinWidth(28);
		criticalCol.setMaxWidth(28);
		criticalCol.setPreferredWidth(28);

		ListSelectionModel selectionModel = jtExtensions.getSelectionModel();
		selectionModel.setSelectionMode(ListSelectionModel.SINGLE_SELECTION);
		selectionModel.addListSelectionListener(evt -> {
			if (!evt.getValueIsAdjusting()) {
				try {
					CursorUtil.setCursorBusy(DAddExtensions.this);
					updateButtonControls();
				} finally {
					CursorUtil.setCursorFree(DAddExtensions.this);
				}

			}
		});

		jtExtensions.addMouseListener(new MouseAdapter() {
			@Override
			public void mouseClicked(MouseEvent evt) {
				maybeEditExtension(evt);
			}
		});

		jtExtensions.addKeyListener(new KeyAdapter() {
			boolean deleteLastPressed = false;

			@Override
			public void keyPressed(KeyEvent evt) {
				// Record delete pressed on non-Macs
				if (!OperatingSystem.isMacOs()) {
					deleteLastPressed = evt.getKeyCode() == KeyEvent.VK_DELETE;
				}
			}

			@Override
			public void keyReleased(KeyEvent evt) {
				// Delete on non-Mac if delete was pressed and is now released
				if (!OperatingSystem.isMacOs() && deleteLastPressed && evt.getKeyCode() == KeyEvent.VK_DELETE) {
					try {
						CursorUtil.setCursorBusy(DAddExtensions.this);
						deleteLastPressed = false;
						removeSelectedExtension();
					} finally {
						CursorUtil.setCursorFree(DAddExtensions.this);
					}
				}
			}

			@Override
			public void keyTyped(KeyEvent evt) {
				// Delete on Mac if back space typed
				if (OperatingSystem.isMacOs() && evt.getKeyChar() == 0x08) {
					try {
						CursorUtil.setCursorBusy(DAddExtensions.this);
						removeSelectedExtension();
					} finally {
						CursorUtil.setCursorFree(DAddExtensions.this);
					}
				}
			}
		});

		jspExtensionsTable = PlatformUtil.createScrollPane(jtExtensions,
				ScrollPaneConstants.VERTICAL_SCROLLBAR_AS_NEEDED, ScrollPaneConstants.HORIZONTAL_SCROLLBAR_NEVER);
		jspExtensionsTable.getViewport().setBackground(jtExtensions.getBackground());

		jbSelectStandardTemplate = new JButton(res.getString("DAddExtensions.jbSelectStandardTemplate.text"));
		jbSelectStandardTemplate.setMnemonic(res.getString("DAddExtensions.jbSelectStandardTemplate.mnemonic").charAt(0));
		jbSelectStandardTemplate.setToolTipText(res.getString("DAddExtensions.jbSelectStandardTemplate.tooltip"));

		jbSelectStandardTemplate.addActionListener(evt -> {
			try {
				CursorUtil.setCursorBusy(DAddExtensions.this);
				selectStandardTemplatePressed();
			} finally {
				CursorUtil.setCursorFree(DAddExtensions.this);
			}
		});

		jbLoadTemplate = new JButton(res.getString("DAddExtensions.jbLoadTemplate.text"));
		jbLoadTemplate.setMnemonic(res.getString("DAddExtensions.jbLoadTemplate.mnemonic").charAt(0));
		jbLoadTemplate.setToolTipText(res.getString("DAddExtensions.jbLoadTemplate.tooltip"));

		jbLoadTemplate.addActionListener(evt -> {
			try {
				CursorUtil.setCursorBusy(DAddExtensions.this);
				loadTemplatePressed();
			} finally {
				CursorUtil.setCursorFree(DAddExtensions.this);
			}
		});

		jbSaveTemplate = new JButton(res.getString("DAddExtensions.jbSaveTemplate.text"));
		jbSaveTemplate.setMnemonic(res.getString("DAddExtensions.jbSaveTemplate.mnemonic").charAt(0));
		jbSaveTemplate.setToolTipText(res.getString("DAddExtensions.jbSaveTemplate.tooltip"));

		jbSaveTemplate.addActionListener(evt -> {
			try {
				CursorUtil.setCursorBusy(DAddExtensions.this);
				saveTemplatePressed(extensions, DAddExtensions.this);
			} finally {
				CursorUtil.setCursorFree(DAddExtensions.this);
			}
		});

		jpLoadSaveTemplate = new JPanel();
		jpLoadSaveTemplate.setLayout(new BoxLayout(jpLoadSaveTemplate, BoxLayout.X_AXIS));
		jpLoadSaveTemplate.add(Box.createHorizontalGlue());
		jpLoadSaveTemplate.add(jbSelectStandardTemplate);
		jpLoadSaveTemplate.add(Box.createHorizontalStrut(5));
		jpLoadSaveTemplate.add(jbLoadTemplate);
		jpLoadSaveTemplate.add(Box.createHorizontalStrut(5));
		jpLoadSaveTemplate.add(jbSaveTemplate);

		jpExtensions = new JPanel(new BorderLayout(5, 5));
		jpExtensions.setPreferredSize(new Dimension(450, 200));
		jpExtensions.add(jspExtensionsTable, BorderLayout.CENTER);
		jpExtensions.add(jpExtensionButtons, BorderLayout.EAST);
		jpExtensions.add(jpLoadSaveTemplate, BorderLayout.SOUTH);

		jpExtensions.setBorder(new CompoundBorder(new EmptyBorder(5, 5, 5, 5), new CompoundBorder(new EtchedBorder(),
				new EmptyBorder(5, 5, 5, 5))));

		jbOK = new JButton(res.getString("DAddExtensions.jbOK.text"));
		jbOK.addActionListener(evt -> okPressed());

		jbCancel = new JButton(res.getString("DAddExtensions.jbCancel.text"));
		jbCancel.addActionListener(evt -> cancelPressed());
		jbCancel.getInputMap(JComponent.WHEN_IN_FOCUSED_WINDOW).put(KeyStroke.getKeyStroke(KeyEvent.VK_ESCAPE, 0),
				CANCEL_KEY);
		jbCancel.getActionMap().put(CANCEL_KEY, new AbstractAction() {
			private static final long serialVersionUID = 1L;

			@Override
			public void actionPerformed(ActionEvent evt) {
				cancelPressed();
			}
		});

		jpButtons = PlatformUtil.createDialogButtonPanel(jbOK, jbCancel);

		reloadExtensionsTable();
		selectFirstExtensionInTable();
		updateButtonControls();

		getContentPane().setLayout(new BorderLayout());
		getContentPane().add(jpExtensions, BorderLayout.CENTER);
		getContentPane().add(jpButtons, BorderLayout.SOUTH);

		addWindowListener(new WindowAdapter() {
			@Override
			public void windowClosing(WindowEvent evt) {
				closeDialog();
			}
		});

		setResizable(false);

		getRootPane().setDefaultButton(jbOK);

		pack();
	}

	private void addPressed() {
		DAddExtensionType dAddExtensionType = new DAddExtensionType(this, extensions);
		dAddExtensionType.setLocationRelativeTo(this);
		dAddExtensionType.setVisible(true);

		X509ExtensionType extensionTypeToAdd = dAddExtensionType.getExtensionType();

		if (extensionTypeToAdd == null) {
			return;
		}

		boolean isCritical = dAddExtensionType.isExtensionCritical();
		byte[] extensionValue = null;

		DExtension dExtension = null;

		switch (extensionTypeToAdd) {
		case AUTHORITY_INFORMATION_ACCESS:
			dExtension = new DAuthorityInformationAccess(this);
			break;
		case AUTHORITY_KEY_IDENTIFIER:
			dExtension = new DAuthorityKeyIdentifier(this, issuerPublicKey, issuerCertName,
					issuerCertSerialNumber);
			break;
		case BASIC_CONSTRAINTS:
			dExtension = new DBasicConstraints(this);
			break;
		case CERTIFICATE_POLICIES:
			dExtension = new DCertificatePolicies(this);
			break;
		case EXTENDED_KEY_USAGE:
			dExtension = new DExtendedKeyUsage(this);
			break;
		case INHIBIT_ANY_POLICY:
			dExtension = new DInhibitAnyPolicy(this);
			break;
		case ISSUER_ALTERNATIVE_NAME:
			dExtension = new DIssuerAlternativeName(this);
			break;
		case KEY_USAGE:
			dExtension = new DKeyUsage(this);
			break;
		case NAME_CONSTRAINTS:
			dExtension = new DNameConstraints(this);
			break;
		case POLICY_CONSTRAINTS:
			dExtension = new DPolicyConstraints(this);
			break;
		case POLICY_MAPPINGS:
			dExtension = new DPolicyMappings(this);
			break;
		case PRIVATE_KEY_USAGE_PERIOD:
			dExtension = new DPrivateKeyUsagePeriod(this);
			break;
		case SUBJECT_ALTERNATIVE_NAME:
			dExtension = new DSubjectAlternativeName(this);
			break;
		case SUBJECT_INFORMATION_ACCESS:
			dExtension = new DSubjectInformationAccess(this);
			break;
		case SUBJECT_KEY_IDENTIFIER:
			dExtension = new DSubjectKeyIdentifier(this, subjectPublicKey);
			break;
<<<<<<< HEAD
		case CUSTOM:
			dExtension = new DCustomExtension(this);
=======
		case CRL_DISTRIBUTION_POINTS:
			dExtension = new DCrlDistributionPoints(this);
>>>>>>> 6eb97519
			break;
		default:
			return;
		}

		dExtension.setLocationRelativeTo(this);
		dExtension.setVisible(true);
		extensionValue = dExtension.getValue();
		String oid = dExtension.getOid();

		if (extensionValue == null) {
			return;
		}

		// value has to be wrapped in a DER-encoded OCTET STRING
		byte[] extensionValueOctet = null;
		try {
			if (Arrays.isNullOrEmpty(extensionValue)) {
				// empty extension value is possible, e.g. for id-pkix-ocsp-nocheck from RFC 6960
				extensionValueOctet = DERNull.INSTANCE.getEncoded(ASN1Encoding.DER);
			} else {
				extensionValueOctet = new DEROctetString(extensionValue).getEncoded(ASN1Encoding.DER);
			}
		} catch (IOException e) {
			return;
		}

		extensions.addExtension(oid, isCritical, extensionValueOctet);

		reloadExtensionsTable();
		selectExtensionInTable(oid);
		updateButtonControls();
	}

	private void editPressed() {
		editSelectedExtension();
	}

	private void maybeEditExtension(MouseEvent evt) {
		if (evt.getClickCount() > 1) {
			Point point = new Point(evt.getX(), evt.getY());
			int row = jtExtensions.rowAtPoint(point);

			if (row != -1) {
				try {
					CursorUtil.setCursorBusy(DAddExtensions.this);
					jtExtensions.setRowSelectionInterval(row, row);
					editSelectedExtension();
				} finally {
					CursorUtil.setCursorFree(DAddExtensions.this);
				}
			}
		}
	}

	private void editSelectedExtension() {
		try {
			int selectedRow = jtExtensions.getSelectedRow();

			if (selectedRow != -1) {
				String oid = ((ASN1ObjectIdentifier) jtExtensions.getValueAt(selectedRow, 2)).getId();
				X509ExtensionType extensionType = X509ExtensionType.resolveOid(oid);

				byte[] extensionValue = ASN1OctetString.getInstance(extensions.getExtensionValue(oid)).getOctets();
				boolean isCritical = extensions.getCriticalExtensionOIDs().contains(oid);

				byte[] newExtensionValue = null;

				DExtension dExtension = null;

				switch (extensionType) {
				case AUTHORITY_INFORMATION_ACCESS:
					dExtension = new DAuthorityInformationAccess(this, extensionValue);
					break;
				case AUTHORITY_KEY_IDENTIFIER:
					dExtension = new DAuthorityKeyIdentifier(this, extensionValue, issuerPublicKey);
					break;
				case BASIC_CONSTRAINTS:
					dExtension = new DBasicConstraints(this, extensionValue);
					break;
				case CERTIFICATE_POLICIES:
					dExtension = new DCertificatePolicies(this, extensionValue);
					break;
				case EXTENDED_KEY_USAGE:
					dExtension = new DExtendedKeyUsage(this, extensionValue);
					break;
				case INHIBIT_ANY_POLICY:
					dExtension = new DInhibitAnyPolicy(this, extensionValue);
					break;
				case ISSUER_ALTERNATIVE_NAME:
					dExtension = new DIssuerAlternativeName(this, extensionValue);
					break;
				case KEY_USAGE:
					dExtension = new DKeyUsage(this, extensionValue);
					break;
				case NAME_CONSTRAINTS:
					dExtension = new DNameConstraints(this, extensionValue);
					break;
				case POLICY_CONSTRAINTS:
					dExtension = new DPolicyConstraints(this, extensionValue);
					break;
				case POLICY_MAPPINGS:
					dExtension = new DPolicyMappings(this, extensionValue);
					break;
				case PRIVATE_KEY_USAGE_PERIOD:
					dExtension = new DPrivateKeyUsagePeriod(this, extensionValue);
					break;
				case SUBJECT_ALTERNATIVE_NAME:
					dExtension = new DSubjectAlternativeName(this, extensionValue);
					break;
				case SUBJECT_INFORMATION_ACCESS:
					dExtension = new DSubjectInformationAccess(this, extensionValue);
					break;
				case SUBJECT_KEY_IDENTIFIER:
					dExtension = new DSubjectKeyIdentifier(this, extensionValue, subjectPublicKey);
					break;
<<<<<<< HEAD
				case CUSTOM:
					dExtension = new DCustomExtension(this);
=======
				case CRL_DISTRIBUTION_POINTS:
					dExtension = new DCrlDistributionPoints(this, extensionValue);
					break;					
>>>>>>> 6eb97519
				default:
					return;
				}

				dExtension.setLocationRelativeTo(this);
				dExtension.setVisible(true);
				newExtensionValue = dExtension.getValue();

				if (newExtensionValue == null) {
					return;
				}

				// value has to be wrapped in a DER-encoded OCTET STRING
				byte[] newExtensionValueOctet;
				if (newExtensionValue.length == 0) {
					// empty extension value is possible, e.g. for id-pkix-ocsp-nocheck from RFC 6960
					newExtensionValueOctet = DERNull.INSTANCE.getEncoded(ASN1Encoding.DER);
				} else {
					newExtensionValueOctet = new DEROctetString(newExtensionValue).getEncoded(ASN1Encoding.DER);
				}

				extensions.addExtension(oid, isCritical, newExtensionValueOctet);

				reloadExtensionsTable();
				selectExtensionInTable(oid);
				updateButtonControls();
			}
		} catch (Exception e) {
			DError.displayError(this, e);
		}
	}

	private void toggleCriticalityPressed() {
		int selectedRow = jtExtensions.getSelectedRow();

		if (selectedRow != -1) {
			String oid = ((ASN1ObjectIdentifier) jtExtensions.getValueAt(selectedRow, 2)).getId();

			extensions.toggleExtensionCriticality(oid);

			reloadExtensionsTable();
			selectFirstExtensionInTable();
			updateButtonControls();
		}
	}

	private void removePressed() {
		removeSelectedExtension();
	}

	private void removeSelectedExtension() {
		int selectedRow = jtExtensions.getSelectedRow();

		if (selectedRow != -1) {
			String oid = ((ASN1ObjectIdentifier) jtExtensions.getValueAt(selectedRow, 2)).getId();

			extensions.removeExtension(oid);

			reloadExtensionsTable();
			selectFirstExtensionInTable();
			updateButtonControls();
		}
	}

	private ExtensionsTableModel getExtensionsTableModel() {
		return (ExtensionsTableModel) jtExtensions.getModel();
	}

	private void selectFirstExtensionInTable() {
		if (getExtensionsTableModel().getRowCount() > 0) {
			jtExtensions.changeSelection(0, 0, false, false);
		}
	}

	private void selectExtensionInTable(String oid) {
		for (int i = 0; i < jtExtensions.getRowCount(); i++) {
			if (oid.equals(((ASN1ObjectIdentifier) jtExtensions.getValueAt(i, 2)).getId())) {
				jtExtensions.changeSelection(i, 0, false, false);
				return;
			}
		}
	}

	private void reloadExtensionsTable() {
		getExtensionsTableModel().load(extensions);
	}

	private void updateButtonControls() {
		int selectedRow = jtExtensions.getSelectedRow();

		if (selectedRow == -1) {
			jbEdit.setEnabled(false);
			jbToggleCriticality.setEnabled(false);
			jbRemove.setEnabled(false);
		} else {
			jbEdit.setEnabled(true);
			jbToggleCriticality.setEnabled(true);
			jbRemove.setEnabled(true);
		}
	}

	private void selectStandardTemplatePressed() {
		DSelectStandardExtensionTemplate dSelectStdCertTemplate = new DSelectStandardExtensionTemplate(this,
				issuerPublicKey, subjectPublicKey, subjectCertName);
		dSelectStdCertTemplate.setLocationRelativeTo(this);
		dSelectStdCertTemplate.setVisible(true);

		if (!dSelectStdCertTemplate.wasCancelled()) {
			this.extensions = dSelectStdCertTemplate.getExtensionSet();
			reloadExtensionsTable();
			selectFirstExtensionInTable();
		}
	}

	private void loadTemplatePressed() {
		JFileChooser chooser = FileChooserFactory.getCetFileChooser();

		chooser.setCurrentDirectory(CurrentDirectory.get());
		chooser.setDialogTitle(res.getString("DAddExtensions.LoadCet.Title"));
		chooser.setMultiSelectionEnabled(false);

		chooser.setApproveButtonText(res.getString("DAddExtensions.CetLoad.button"));

		int rtnValue = chooser.showOpenDialog(this);
		if (rtnValue == JFileChooser.APPROVE_OPTION) {
			File loadFile = chooser.getSelectedFile();
			CurrentDirectory.updateForFile(loadFile);

			try {
				extensions = X509ExtensionSet.load(new FileInputStream(loadFile));

				X509ExtensionSetUpdater.update(
						extensions,
						subjectPublicKey,
						issuerPublicKey,
						issuerCertName,
						issuerCertSerialNumber);

				reloadExtensionsTable();
				selectFirstExtensionInTable();
				updateButtonControls();
			} catch (X509ExtensionSetLoadException ex) {
				JOptionPane.showMessageDialog(this,
						MessageFormat.format(res.getString("DAddExtensions.InvalidCetFile.message"), loadFile),
						res.getString("DAddExtensions.LoadCet.Title"), JOptionPane.WARNING_MESSAGE);
			} catch (FileNotFoundException ex) {
				JOptionPane.showMessageDialog(this,
						MessageFormat.format(res.getString("DAddExtensions.NoReadFile.message"), loadFile),
						res.getString("DAddExtensions.LoadCet.Title"), JOptionPane.WARNING_MESSAGE);
			} catch (Exception ex) {
				DError.displayError(this, ex);
			}
		}
	}

	/**
	 * Prompt the user to save the given set of extensions into a template file, via a save dialog which will be the
	 * child of the given JDialog.
	 *
	 * @param extensionsToSave The extensions to save into the template file.
	 * @param parentComponent The parent JDialog of the newly created save dialog window.
	 */
	public static void saveTemplatePressed(X509ExtensionSet extensionsToSave, JDialog parentComponent) {
		JFileChooser chooser = FileChooserFactory.getCetFileChooser();

		chooser.setCurrentDirectory(CurrentDirectory.get());
		chooser.setDialogTitle(res.getString("DAddExtensions.SaveCet.Title"));
		chooser.setMultiSelectionEnabled(false);

		int rtnValue = chooser.showSaveDialog(parentComponent);
		if (rtnValue == JFileChooser.APPROVE_OPTION) {
			File saveFile = chooser.getSelectedFile();
			CurrentDirectory.updateForFile(saveFile);

			if (saveFile.isFile()) {
				String message = MessageFormat.format(res.getString("DAddExtensions.OverWriteFile.message"), saveFile);

				int selected = JOptionPane.showConfirmDialog(parentComponent, message,
						res.getString("DAddExtensions.SaveCet.Title"), JOptionPane.YES_NO_OPTION);
				if (selected != JOptionPane.YES_OPTION) {
					return;
				}
			}

			try {
				extensionsToSave.save(new FileOutputStream(saveFile));
			} catch (FileNotFoundException ex) {
				JOptionPane.showMessageDialog(parentComponent,
						MessageFormat.format(res.getString("DAddExtensions.NoWriteFile.message"), saveFile),
						res.getString("DAddExtensions.SaveCet.Title"), JOptionPane.WARNING_MESSAGE);
			} catch (IOException ex) {
				DError.displayError(parentComponent, ex);
			}
		}
	}

	/**
	 * Get chosen certficate extensions.
	 *
	 * @return Certificate extensions or null if dialog cancelled.
	 */
	public X509ExtensionSet getExtensions() {
		return extensions;
	}

	private boolean isSanExtensionEmpty() {
		byte[] extensionValue = extensions.getExtensionValue(X509ExtensionType.SUBJECT_ALTERNATIVE_NAME.oid());
		if (extensionValue == null) {
			return false;
		}

		byte[] unwrappedExtension = X509Ext.unwrapExtension(extensionValue);
		GeneralNames generalNames = GeneralNames.getInstance(unwrappedExtension);
		GeneralName[] names = generalNames.getNames();
		if (names == null || names.length == 0) {
			return true;
		}
		for (GeneralName generalName : names) {
			if (GeneralNameUtil.isGeneralNameEmpty(generalName)) {
				return true;
			}
		}
		return false;
	}

	private void okPressed() {
		if (isSanExtensionEmpty()) {
			JOptionPane.showMessageDialog(this,
					res.getString("DAddExtensions.EmptySAN.message"),
					res.getString("DAddExtensions.EmptySAN.Title"), JOptionPane.WARNING_MESSAGE);
			return;
		}
		closeDialog();
	}

	private void cancelPressed() {
		extensions = null;
		closeDialog();
	}

	private void closeDialog() {
		setVisible(false);
		dispose();
	}

	// for quick UI testing
	public static void main(String[] args) throws Exception {
		final KeyPair keyPair = KeyPairUtil.generateKeyPair(KeyPairType.RSA, 1024, new BouncyCastleProvider());

		DAddExtensions dialog = new DAddExtensions(new JFrame(), "Add Extensions", new X509ExtensionSet(),
				keyPair.getPublic(), new X500Name("cn=test"), BigInteger.ONE, keyPair.getPublic(),
				new X500Name("cn=www.example.com"));
		DialogViewer.run(dialog);
	}
}<|MERGE_RESOLUTION|>--- conflicted
+++ resolved
@@ -510,13 +510,11 @@
 		case SUBJECT_KEY_IDENTIFIER:
 			dExtension = new DSubjectKeyIdentifier(this, subjectPublicKey);
 			break;
-<<<<<<< HEAD
+		case CRL_DISTRIBUTION_POINTS:
+			dExtension = new DCrlDistributionPoints(this);
+			break;
 		case CUSTOM:
 			dExtension = new DCustomExtension(this);
-=======
-		case CRL_DISTRIBUTION_POINTS:
-			dExtension = new DCrlDistributionPoints(this);
->>>>>>> 6eb97519
 			break;
 		default:
 			return;
@@ -633,14 +631,12 @@
 				case SUBJECT_KEY_IDENTIFIER:
 					dExtension = new DSubjectKeyIdentifier(this, extensionValue, subjectPublicKey);
 					break;
-<<<<<<< HEAD
-				case CUSTOM:
-					dExtension = new DCustomExtension(this);
-=======
 				case CRL_DISTRIBUTION_POINTS:
 					dExtension = new DCrlDistributionPoints(this, extensionValue);
 					break;					
->>>>>>> 6eb97519
+				case CUSTOM:
+					dExtension = new DCustomExtension(this);
+					break;
 				default:
 					return;
 				}

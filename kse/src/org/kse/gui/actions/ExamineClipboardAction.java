--- conflicted
+++ resolved
@@ -120,14 +120,10 @@
 			} else if (t.isDataFlavorSupported(DataFlavor.stringFlavor)) {
 				show((String) t.getTransferData(DataFlavor.stringFlavor));
 			}
-<<<<<<< HEAD
 			else
 			if (t.isDataFlavorSupported(DataFlavor.stringFlavor)) {
 				show((String) t.getTransferData(DataFlavor.stringFlavor));
 			}
-=======
->>>>>>> 5511191a
-
 		} catch (UnsupportedFlavorException e) {
 			// ignore
 		} catch (IOException e) {
